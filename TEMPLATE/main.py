import src.data.Image_Dataloader as Image_Dataloader
from src.training.base.BaseTrainer import BaseTrainer
import src.models.euclidean.image.ImageMLP as ImageMLP
import src.models.euclidean.image.VIT as VIT
import src.models.euclidean.image.ImageTreensformer as ImageTreensformer
import torch
import wandb
import yaml
from src.utils.EarlyStopping.BaseEarlyStopping import BaseEarlyStopping
from ptflops import get_model_complexity_info


if __name__ == '__main__':
    with open("TEMPLATE/configs/training/default_run_config.yaml", 'r') as f:
        DF_TRAIN_CONFIG = yaml.safe_load(f)["TRAIN_CONFIG"]
        
    wandb.init(project=DF_TRAIN_CONFIG["WANDB_LOGGING_PARAMS"]["PROJECT"], 
               dir=DF_TRAIN_CONFIG["WANDB_LOGGING_PARAMS"]["DIR"], config=DF_TRAIN_CONFIG,
               notes=DF_TRAIN_CONFIG["WANDB_LOGGING_PARAMS"]["NOTES"],)
    TRAIN_CONFIG = wandb.config
    
    print("CONFIGURATION \n", TRAIN_CONFIG)
    
    torch.manual_seed(0)
    
    if torch.cuda.is_available():
        # torch.backends.cudnn.deterministic = True
        # torch.backends.cudnn.benchmark = False
        torch.set_float32_matmul_precision('high')
        if TRAIN_CONFIG['TRAINER_PARAMS']['DATA_PARALLEL']:
            device = torch.device(f"cuda:0")
        elif len(TRAIN_CONFIG['TRAINER_PARAMS']['DEVICES']) == 1:
            device = torch.device(f"cuda:0")
    else:
        device = torch.device('cpu')
        
    print(f"Using devices: {device} and DATA_PARALLEL: {TRAIN_CONFIG['TRAINER_PARAMS']['DATA_PARALLEL']}")
    
    if TRAIN_CONFIG['DATA_LOADER_PARAMS']['AUGMENTATION']:
        import torchvision.transforms as transforms
        if TRAIN_CONFIG['DATA_LOADER_PARAMS']['DATASET_NAME'] == 'CIFAR10':
            MEAN = (0.4914, 0.4822, 0.4465)
            STD = (0.2023, 0.1994, 0.2010)
            SIZE = 32
        elif TRAIN_CONFIG['DATA_LOADER_PARAMS']['DATASET_NAME'] == 'CIFAR100':
            MEAN = (0.5071, 0.4867, 0.4408)
            STD = (0.2675, 0.2565, 0.2761)
            SIZE = 32
        else:
            raise NotImplementedError(f"Dataset {TRAIN_CONFIG['DATA_LOADER_PARAMS']['DATASET_NAME']} not implemented")

        # Define training transformations
        train_transform = transforms.Compose([
            transforms.RandomHorizontalFlip(),                # Randomly flip images horizontally
            transforms.RandomResizedCrop(SIZE, scale=(0.6, 1.0)),  # Randomly resize and crop images
            transforms.RandomRotation(15),                   # Random rotation within ±15 degrees
            transforms.ColorJitter(brightness=0.2, contrast=0.2, saturation=0.2, hue=0.1),  # Color jitter
            transforms.ToTensor(),                            # Convert images to PyTorch tensors
            transforms.Normalize(MEAN, STD) # Normalize using dataset mean and std
    ])
        
    if TRAIN_CONFIG['DATA_LOADER'] == 'Image_Dataloader':
        train_loader, val_loader, test_loader = Image_Dataloader.get_dataloaders(dataset_name=TRAIN_CONFIG["DATA_LOADER_PARAMS"]["DATASET_NAME"], 
                                                                                data_dir=TRAIN_CONFIG["DATA_LOADER_PARAMS"]["DATA_DIR"], 
                                                                                batch_size=TRAIN_CONFIG["DATA_LOADER_PARAMS"]["BATCH_SIZE"],
                                                                                num_workers=TRAIN_CONFIG["DATA_LOADER_PARAMS"]["NUM_WORKERS"],
                                                                                train_transform=train_transform)
    
    inputs, targets = next(iter(train_loader))

    input_shape = inputs.shape[1:]  # Exclude batch size
    targets_shape = (train_loader.dataset.dataset.num_classes,)
    print(f"Input shape: {input_shape}, Output shape: {targets_shape}")
   
    
    # model = ImageMLP.ImageMLP(input_shape=input_shape, output_shape=targets_shape, 
    # num_layers=1, hidden_size=50).to(device)
    if TRAIN_CONFIG['MODEL'] == 'VIT':
        model = VIT.VIT(input_shape=input_shape, output_shape=targets_shape, 
                        num_layers=TRAIN_CONFIG['MODEL_PARAMS']['NUM_LAYERS'],
                        embedding_size=TRAIN_CONFIG['MODEL_PARAMS']['EMBEDDING_SIZE'],
                        num_heads=TRAIN_CONFIG['MODEL_PARAMS']['NUM_HEADS'],
                        patch_size=TRAIN_CONFIG['MODEL_PARAMS']['PATCH_SIZE'],
                        T_Threshold=TRAIN_CONFIG['MODEL_PARAMS']['T_THRESHOLD'],
                        num_cls_tkn = TRAIN_CONFIG['MODEL_PARAMS']['NUM_CLS'],
                        ).to(device)
    elif TRAIN_CONFIG['MODEL'] == 'ImageTreensformer':
        model = ImageTreensformer.ImageTreensformer(input_shape=input_shape, output_shape=targets_shape,
                                                    num_layers=TRAIN_CONFIG['MODEL_PARAMS']['NUM_LAYERS'],
                                                    embedding_size=TRAIN_CONFIG['MODEL_PARAMS']['EMBEDDING_SIZE'],
                                                    num_heads=TRAIN_CONFIG['MODEL_PARAMS']['NUM_HEADS'],
                                                    patch_size=TRAIN_CONFIG['MODEL_PARAMS']['PATCH_SIZE'],
                                                    T_Threshold=TRAIN_CONFIG['MODEL_PARAMS']['T_THRESHOLD'],
                                                    num_cls_tkn=TRAIN_CONFIG['MODEL_PARAMS']['NUM_CLS']).to(device)
    
<<<<<<< HEAD
    # model = VIT.VIT(input_shape=input_shape, output_shape=targets_shape, 
    #                 num_layers=TRAIN_CONFIG['MODEL_PARAMS']['NUM_LAYERS'],
    #                 embedding_size=TRAIN_CONFIG['MODEL_PARAMS']['EMBEDDING_SIZE'],
    #                 num_heads=TRAIN_CONFIG['MODEL_PARAMS']['NUM_HEADS'],
    #                 patch_size=TRAIN_CONFIG['MODEL_PARAMS']['PATCH_SIZE'],
    #                 T_Threshold=TRAIN_CONFIG['MODEL_PARAMS']['T_THRESHOLD'],
    #                 num_cls = TRAIN_CONFIG['MODEL_PARAMS']['NUM_CLS'],
    #                 ).to(device)
    model = ImageTreensformer.ImageTreensformer(input_shape=input_shape, output_shape=targets_shape,
                                                num_layers=TRAIN_CONFIG['MODEL_PARAMS']['NUM_LAYERS'],
                                                embedding_size=TRAIN_CONFIG['MODEL_PARAMS']['EMBEDDING_SIZE'],
                                                num_heads=TRAIN_CONFIG['MODEL_PARAMS']['NUM_HEADS'],
                                                patch_size=TRAIN_CONFIG['MODEL_PARAMS']['PATCH_SIZE'],
                                                T_Threshold=TRAIN_CONFIG['MODEL_PARAMS']['T_THRESHOLD'],
                                                num_cls=TRAIN_CONFIG['MODEL_PARAMS']['NUM_CLS']).to(device)
    
=======

>>>>>>> 26f64816

    macs, params = get_model_complexity_info(
        model, tuple(input_shape), verbose=False, as_strings=False
    )
    print(f"FLOPs: {macs}")
    print(f"Parameters: {params}")
    wandb.log({"FLOPs": macs, "Parameters": params})
    
    if TRAIN_CONFIG['TRAINER_PARAMS']['DATA_PARALLEL']:
        model = torch.nn.DataParallel(model)
    model = model.to(device)
    if TRAIN_CONFIG['TEST_RUN']== False:
        print("Compiling model")
        model = torch.compile(model)
        print("Model compiled")
    # wandb.watch(model)

    
    optimizer = torch.optim.AdamW(model.parameters(), lr=TRAIN_CONFIG['OPTIMIZER_PARAMS']['LR'])
    if TRAIN_CONFIG['OPTIMIZER_PARAMS']['LR_SCHEDULER'] == 'StepLR':
        raise NotImplementedError("StepLR not implemented")
    elif TRAIN_CONFIG['OPTIMIZER_PARAMS']['LR_SCHEDULER'] == 'ReduceLROnPlateau':
        raise NotImplementedError("ReduceLROnPlateau not implemented")
    elif TRAIN_CONFIG['OPTIMIZER_PARAMS']['LR_SCHEDULER'] == 'CosineAnnealingLR':
        print("Using CosineAnnealingLR")
        scheduler = torch.optim.lr_scheduler.CosineAnnealingLR(optimizer, T_max=TRAIN_CONFIG['OPTIMIZER_PARAMS']['NUM_EPOCHS'])
    elif TRAIN_CONFIG['OPTIMIZER_PARAMS']['LR_SCHEDULER'] == 'None':     
        scheduler = None
    if TRAIN_CONFIG['LOSS_FN'] == 'CrossEntropyLoss':
        loss_fn = torch.nn.CrossEntropyLoss()
    else:
        raise NotImplementedError(f"Loss function {TRAIN_CONFIG['LOSS_FN']} not implemented")
    
    early_stopper = BaseEarlyStopping(patience=TRAIN_CONFIG['EARLY_STOPPING_PARAMS']['PATIENCE'], 
                                      verbose=TRAIN_CONFIG['EARLY_STOPPING_PARAMS']['VERBOSE'], 
                                      delta=TRAIN_CONFIG['EARLY_STOPPING_PARAMS']['DELTA'])
    
    trainer = BaseTrainer(model, train_loader, val_loader, optimizer, loss_fn, device, data_parallel=TRAIN_CONFIG['TRAINER_PARAMS']['DATA_PARALLEL'], 
                          log_interval=TRAIN_CONFIG['TRAINER_PARAMS']['LOG_INTERVAL'], EarlyStopper=early_stopper, scheduler=scheduler)
    
    trainer.train(epochs=TRAIN_CONFIG['OPTIMIZER_PARAMS']['NUM_EPOCHS'])
    wandb.log({"test_loss": trainer.test(test_loader=test_loader)})
    
    inputs, targets = next(iter(test_loader))
    predictions = model(inputs.to(device)).argmax(dim=1)
    targets = targets.to(device)
    accuracy = (predictions == targets).float().mean()
    
    wandb.log({"test_accuracy": accuracy})
    wandb.log({"test_image": [wandb.Image(inputs[i], caption=f"Prediction: {predictions[i]}, Target: {targets[i]}") for i in range(8)]})<|MERGE_RESOLUTION|>--- conflicted
+++ resolved
@@ -93,26 +93,6 @@
                                                     T_Threshold=TRAIN_CONFIG['MODEL_PARAMS']['T_THRESHOLD'],
                                                     num_cls_tkn=TRAIN_CONFIG['MODEL_PARAMS']['NUM_CLS']).to(device)
     
-<<<<<<< HEAD
-    # model = VIT.VIT(input_shape=input_shape, output_shape=targets_shape, 
-    #                 num_layers=TRAIN_CONFIG['MODEL_PARAMS']['NUM_LAYERS'],
-    #                 embedding_size=TRAIN_CONFIG['MODEL_PARAMS']['EMBEDDING_SIZE'],
-    #                 num_heads=TRAIN_CONFIG['MODEL_PARAMS']['NUM_HEADS'],
-    #                 patch_size=TRAIN_CONFIG['MODEL_PARAMS']['PATCH_SIZE'],
-    #                 T_Threshold=TRAIN_CONFIG['MODEL_PARAMS']['T_THRESHOLD'],
-    #                 num_cls = TRAIN_CONFIG['MODEL_PARAMS']['NUM_CLS'],
-    #                 ).to(device)
-    model = ImageTreensformer.ImageTreensformer(input_shape=input_shape, output_shape=targets_shape,
-                                                num_layers=TRAIN_CONFIG['MODEL_PARAMS']['NUM_LAYERS'],
-                                                embedding_size=TRAIN_CONFIG['MODEL_PARAMS']['EMBEDDING_SIZE'],
-                                                num_heads=TRAIN_CONFIG['MODEL_PARAMS']['NUM_HEADS'],
-                                                patch_size=TRAIN_CONFIG['MODEL_PARAMS']['PATCH_SIZE'],
-                                                T_Threshold=TRAIN_CONFIG['MODEL_PARAMS']['T_THRESHOLD'],
-                                                num_cls=TRAIN_CONFIG['MODEL_PARAMS']['NUM_CLS']).to(device)
-    
-=======
-
->>>>>>> 26f64816
 
     macs, params = get_model_complexity_info(
         model, tuple(input_shape), verbose=False, as_strings=False
