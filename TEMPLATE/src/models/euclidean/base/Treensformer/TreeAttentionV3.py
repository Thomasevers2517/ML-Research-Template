# tree_attention.py

import math
import torch
import torch.nn as nn
import torch.nn.functional as F

def build_node_id_map(H, W, n_levels):
    """
    Creates a node_id_map of shape (H, W, n_levels) that assigns each
    (h, w, level) a unique ID in [0..M-1], so that nodes repeated
    (i.e. the same 'parent') share the same ID.

    Example logic:
      - For level=0, each patch is unique => node_id = h*W + w
      - For higher levels, each 2^level block is one node
      - For top level, everything is node_id=0 (the root).
    Modify as needed for your actual duplication structure. 
    """
    node_id_map = torch.zeros(H, W, n_levels, dtype=torch.long)
    for lvl in range(n_levels):
        block_size = 2 ** lvl
        for h in range(H):
            for w in range(W):
                bh = h // block_size
                bw = w // block_size
                # flatten
                if lvl == 0:
                    node_id_map[h, w, lvl] = bh * (H // block_size) + bw 
                else:
                    node_id_map[h, w, lvl] = bh * (H // block_size) + bw  + node_id_map[-1,-1,lvl-1] + 1

    return node_id_map


# def unify_nodes(x, node_id_map, M):
#     """
#     x: (B, H, W, n_levels, R)
#     node_id_map: (H, W, n_levels), same for entire batch
#     M: total unique nodes
    
#     - Each (h,w,lvl) that refers to the same physical node has the same ID.

#     Returns:
#       unique_nodes: (B, M, R) after averaging duplicates
#     """
#     B, H, W, L, R = x.shape
#     device = x.device

#     # Flatten (H,W,L) => N
#     N = H * W * L
#     x_flat = x.view(B, N, R)

#     node_id_flat = node_id_map.view(N)
    

#     sum_buffer = torch.zeros(B, M, R, device=device)
#     count_buffer = torch.zeros(B, M, device=device)

#     # For each sample in the batch, we scatter_add
#     for b in range(B):
#         local_x = x_flat[b]             # (N, R)
#         idx_expanded = node_id_flat.unsqueeze(1).expand(N, R)  # (N, R)
#         sum_buffer[b] = sum_buffer[b].scatter_add(0, idx_expanded, local_x)

#         ones = torch.ones(N, device=device)
#         count_buffer[b] = count_buffer[b].scatter_add(0, node_id_flat, ones)

#     # avoid /0
#     count_buffer = torch.clamp(count_buffer, min=1e-6)
#     unique_nodes = sum_buffer / count_buffer.unsqueeze(2)  # (B, M, R)
#     return unique_nodes


def unify_nodes(x, node_id_map, M):
    """
    x: (B, H, W, L, R)
    node_id_map: (H, W, L) => each (h,w,level) in [0..M-1]
    M: total unique node count

    Returns:
      unique_nodes: (B, M, R)
        - For each batch item, we average over all positions that share node_id in [0..M-1].
    """
    B, H, W, L, R = x.shape
    device = x.device

    # 1) Flatten x => shape (B, N, R) with N = H*W*L
    N = H * W * L
    x_flat = x.view(B, N, R)

    # 2) Flatten node_id_map => shape (N,)
    node_id_flat = node_id_map.view(N)
    # We'll produce sum_buffer & count_buffer => shape (B, M, R) & (B, M)

    sum_buffer = torch.zeros(B*M, R, device=device)
    count_buffer = torch.zeros(B*M, device=device)

    # 3) Build a "global" index for each entry in (B,N)
    # batch_idx => shape (B,N) but flattened => (B*N,)
    batch_idx = torch.arange(B, device=device).unsqueeze(1).expand(B, N).reshape(-1)
    # node_id_expanded => shape (B,N), flatten => (B*N,)
    node_id_expanded = node_id_flat.unsqueeze(0).expand(B, -1)
    node_id_1d = node_id_expanded.reshape(-1)

    # So for each (b, n) => global_index = b*M + node_id_1d[n]
    # => shape (B*N,)
    global_index = batch_idx * M + node_id_1d

    # Flatten x_flat => (B*N, R)
    x_flat_1d = x_flat.reshape(B*N, R)

    # 4) scatter_add sums up embeddings at each global_index
    sum_buffer = sum_buffer.scatter_add(
        0, 
        global_index.unsqueeze(1).expand(-1, R),
        x_flat_1d
    )

    # For counts, we do the same with ones
    ones = torch.ones(B*N, device=device)
    count_buffer = count_buffer.scatter_add(0, global_index, ones)

    # 5) Reshape sum_buffer & count_buffer to (B, M, R) & (B, M)
    sum_buffer = sum_buffer.view(B, M, R)
    count_buffer = count_buffer.view(B, M)
    count_buffer = torch.clamp(count_buffer, min=1e-6)
<<<<<<< HEAD
    unique_nodes = sum_buffer / count_buffer.unsqueeze(2)  # (B, M, R)
=======

    # 6) average => shape (B, M, R)
    unique_nodes = sum_buffer / count_buffer.unsqueeze(2)
>>>>>>> 79ccf85d
    return unique_nodes


def scatter_back(x, updated_nodes, node_id_map, M):
    """
    x: (B, H, W, L, R) [only for shape references]
    updated_nodes: (B, M, R)
    node_id_map: (H, W, L)
    M: total node IDs

    Returns:
      new_x => (B, H, W, L, R)
        Each position picks updated_nodes[b, node_id_map[h,w,level], :]
    """
    B, H, W, L, R = x.shape

    # Flatten node_id_map to (H * W * L,)
    node_id_flat = node_id_map.view(-1)  # Shape: (H * W * L)

    # Repeat `node_id_flat` for each batch => shape (B, H * W * L)
    node_id_broadcast = node_id_flat.unsqueeze(0).expand(B, -1)

    # Gather from updated_nodes => shape (B, H * W * L, R)
    new_x_flat = torch.gather(updated_nodes, 1, node_id_broadcast.unsqueeze(-1).expand(-1, -1, R))

    # Reshape back to (B, H, W, L, R)
    new_x = new_x_flat.view(B, H, W, L, R)

    return new_x



class SimpleMHA(nn.Module):
    """
    A minimal multi-head attention for shape (B, N, R) -> (B, N, R).
    """
    def __init__(self, embed_dim, num_heads, dropout=0.0):
        super().__init__()
        self.embed_dim = embed_dim
        self.num_heads = num_heads
        self.head_dim = embed_dim // num_heads
        self.scale = self.head_dim ** -0.5

        self.q_proj = nn.Linear(embed_dim, embed_dim)
        self.k_proj = nn.Linear(embed_dim, embed_dim)
        self.v_proj = nn.Linear(embed_dim, embed_dim)
        self.out_proj = nn.Linear(embed_dim, embed_dim)
        self.dropout = nn.Dropout(dropout)

    def forward(self, x):
        # x: (B, N, R)
        B, N, R = x.shape
        assert R == self.embed_dim

        q = self.q_proj(x).view(B, N, self.num_heads, self.head_dim).transpose(1, 2)  # (B, nh, N, hd)
        k = self.k_proj(x).view(B, N, self.num_heads, self.head_dim).transpose(1, 2)
        v = self.v_proj(x).view(B, N, self.num_heads, self.head_dim).transpose(1, 2)

        attn = torch.matmul(q, k.transpose(-2, -1)) * self.scale  # (B, nh, N, N)
        attn = F.softmax(attn, dim=-1)
        attn = self.dropout(attn)

        out = torch.matmul(attn, v)  # (B, nh, N, hd)
        out = out.transpose(1, 2).contiguous().view(B, N, R)
        out = self.out_proj(out)
        return out<|MERGE_RESOLUTION|>--- conflicted
+++ resolved
@@ -125,13 +125,9 @@
     sum_buffer = sum_buffer.view(B, M, R)
     count_buffer = count_buffer.view(B, M)
     count_buffer = torch.clamp(count_buffer, min=1e-6)
-<<<<<<< HEAD
-    unique_nodes = sum_buffer / count_buffer.unsqueeze(2)  # (B, M, R)
-=======
 
     # 6) average => shape (B, M, R)
     unique_nodes = sum_buffer / count_buffer.unsqueeze(2)
->>>>>>> 79ccf85d
     return unique_nodes
 
 
